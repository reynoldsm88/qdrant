--- conflicted
+++ resolved
@@ -29,7 +29,7 @@
 use crate::index::visited_pool::VisitedPool;
 use crate::index::PayloadIndex;
 use crate::payload_storage::payload_storage_enum::PayloadStorageEnum;
-use crate::payload_storage::FilterContext;
+use crate::payload_storage::{FilterContext, PayloadStorage};
 use crate::types::{
     Condition, FieldCondition, Filter, FloatPayloadType, IntPayloadType, IsEmptyCondition, Payload,
     PayloadKeyType, PayloadKeyTypeRef, PayloadSchemaType, PointOffsetType,
@@ -189,34 +189,17 @@
         field_type: PayloadSchemaType,
     ) -> OperationResult<Vec<FieldIndex>> {
         let payload_storage = self.payload.borrow();
-<<<<<<< HEAD
         self.db.borrow_mut().create_cf(field, &db_options())?;
         let mut field_indexes = index_selector(field, &field_type, self.db.clone());
-        for point_id in payload_storage.iter_ids() {
-            let point_payload = payload_storage.payload(point_id);
-=======
-
-        let mut builders = index_selector(&field_type);
         payload_storage.iter(|point_id, point_payload| {
->>>>>>> 1d36910b
             let field_value_opt = point_payload.get_value(field);
             if let Some(field_value) = field_value_opt {
                 for field_index in &mut field_indexes {
                     field_index.add_point(point_id, field_value);
                 }
             }
-<<<<<<< HEAD
-        }
-=======
             true
         })?;
-
-        let field_indexes = builders
-            .iter_mut()
-            .map(|builder| builder.build())
-            .collect_vec();
-
->>>>>>> 1d36910b
         Ok(field_indexes)
     }
 
@@ -432,7 +415,7 @@
         self.payload.borrow_mut().assign(point_id, payload)
     }
 
-    fn payload(&self, point_id: PointOffsetType) -> Payload {
+    fn payload(&self, point_id: PointOffsetType) -> OperationResult<Payload> {
         self.payload.borrow().payload(point_id)
     }
 
